--- conflicted
+++ resolved
@@ -18,13 +18,6 @@
       @avgs = params[:select][:avg] || Set.new
       @maxes = params[:select][:max] || Set.new
       @groupby = params[:groupby] || Set.new
-<<<<<<< HEAD
-=======
-
-      aggregate_fields = (@counts + @sums + @avgs + @groupby).to_set
-      fail InvalidStatementException, 'must have aggregation function for all field if any field has aggregation' \
-        unless aggregate_fields.empty? or @select == aggregate_fields
->>>>>>> 041140f0
 
       fail InvalidStatementException, 'can\'t order by IDs' \
         if @order.any? { |f| f.is_a? Fields::IDField }
